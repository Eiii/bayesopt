--- conflicted
+++ resolved
@@ -43,15 +43,9 @@
   class ConditionalBayesProcess: public KernelRegressor, RBOptimizable
   {
   public:
-<<<<<<< HEAD
     ConditionalBayesProcess(size_t dim, bopt_params parameters,
-			  const Dataset& data);
+			  const Dataset& data, randEngine& eng);
     virtual ~ConditionalBayesProcess();
-=======
-    EmpiricalBayesProcess(size_t dim, bopt_params parameters,
-			  const Dataset& data, randEngine& eng);
-    virtual ~EmpiricalBayesProcess();
->>>>>>> ded4bd6e
 
     /** 
      * \brief Function that returns the prediction of the GP for a query point
